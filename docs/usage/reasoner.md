--- conflicted
+++ resolved
@@ -78,14 +78,6 @@
 
     **Initialization:**
   
-<<<<<<< HEAD
-     ```python
-  from owlapy.owl_reasoner import EBR
-  from owlapy.owl_ontology import NeuralOntology
-  onto = NeuralOntology(path_neural_embedding="KGs/Family/trained_model")
-  sync_reasoner = EBR(ontology=onto)
-     ```
-=======
   ```python
   from owlapy.owl_reasoner import EBR
   from owlapy.owl_ontology import NeuralOntology
@@ -93,7 +85,6 @@
   onto = NeuralOntology(path_neural_embedding="KGs/Family/trained_model")
   sync_reasoner = EBR(ontology=onto)
   ```
->>>>>>> 68da5544
     EBR requires only 1 argument to initialize and that is a `NeuralOntology`. 
   
 ## Usage of the Reasoner
