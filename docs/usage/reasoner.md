--- conflicted
+++ resolved
@@ -56,7 +56,6 @@
     sync_reasoner = SyncReasoner(ontology="KGs/Mutagenesis/mutagenesis.owl", reasoner="HermiT")
     ```
     
-<<<<<<< HEAD
     SyncReasoner is made available by [owlapi mapper](owlapi_synchronization.md) and requires the ontology path or an
     object of type [SyncOntology](owlapy.owl_ontology.SyncOntology),
     together with a reasoner name from the possible set of reasoners: `"Hermit"`, `"Pellet"`, `"JFact"`, `"Openllet"`
@@ -65,35 +64,6 @@
    
    **Note that SyncReasoner with `reasoner` argument set to `"StructuralReasoner"` is refering to 
    _StructuralReasoner_ implemented in owlapi. That is different from our StructuralReasoner.**
-=======
-    Sync Reasoner is made available by [owlapi mapper](owlapi_adaptor.md) and requires the ontology path
-    together with a reasoner name from the possible set of reasoners: `"Hermit"`, `"Pellet"`, `"JFact"`, `"Openllet"`.
-
-
-- [**FastInstanceCheckerReasoner**](owlapy.owl_reasoner.FastInstanceCheckerReasoner) **(FIC)**
-
-    FIC also provides support for complex class expression but the rest of the methods are the same as in
-  the base reasoner.
-  It has a cache storing system that allows for faster execution of some reasoning functionalities. Due to this
-  feature, FIC is more appropriate to be used in concept learning.
-
-    **Initialization:**
-
-    ```python
-    from owlapy.owl_reasoner import FastInstanceCheckerReasoner
-    
-    fic_reasoner = FastInstanceCheckerReasoner(onto, structural_reasoner, property_cache = True,
-                                                   negation_default = True, sub_properties = False)
-    ```
-    Besides the ontology, FIC requires a base reasoner to delegate any reasoning tasks not covered by it.
-  This base reasoner
-  can be any other reasoner in Owlapy (usually it's [OntologyReasoner](owlapy.owl_reasoner.OntologyReasoner)).
-  `property_cache` specifies whether to cache property values. This
-  requires more memory, but it speeds up the reasoning processes. If `negation_default` argument is set
-  to `True` the missing facts in the ontology means false. The argument
-    `sub_properties` is another boolean argument to specify whether you want to take sub properties in consideration
-  for `instances()` method.
->>>>>>> 84d1d2d6
 
   
 ## Usage of the Reasoner
