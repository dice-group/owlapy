--- conflicted
+++ resolved
@@ -28,12 +28,8 @@
 from owlapy.owl_ontology import OWLOntology, Ontology, ToOwlready2, SyncOntology
 from owlapy.owl_property import OWLDataProperty, OWLObjectInverseOf, OWLObjectProperty, \
     OWLProperty
-<<<<<<< HEAD
 from owlapy.static_funcs import startJVM
 
-=======
-from typing import Union
->>>>>>> e83232b7
 
 class OWLOntologyChange(metaclass=ABCMeta):
     """Represents an ontology change."""
