--- conflicted
+++ resolved
@@ -24,6 +24,7 @@
 from typing import Union, Tuple
 import requests
 import warnings
+import abc
 _DL_SYNTAX = types.SimpleNamespace(
     SUBCLASS="⊑",
     EQUIVALENT_TO="≡",
@@ -59,24 +60,22 @@
         return sf
 
 
-def translating_short_form_provider(e: OWLEntity, reasoner: Union[Tuple[OWLReasoner, str]],
-                                    rules: dict[str:str] = None) -> str:
+mapper = {
+    'OWLNamedIndividual': "http://www.w3.org/2002/07/owl#NamedIndividual",
+    'OWLObjectProperty': "http://www.w3.org/2002/07/owl#ObjectProperty",
+    'OWLDataProperty': "http://www.w3.org/2002/07/owl#DatatypeProperty",
+    'OWLClass': "http://www.w3.org/2002/07/owl#Class"
+}
+
+
+def translating_short_form_provider(e: OWLEntity, reasoner, rules: dict[str:str] = None) -> str:
     """
     e: entity.
-    reasoner: OWLReasoner or a string representing an endpoint of a triple store
-    rules: A mapping from python classes to string IRI leading to a literal
+    reasoner: OWLReasoner or Triplestore(from Ontolearn)
+    rules: A mapping from OWLEntity to predicates,
+        Keys in rules can be  general or specific iris, e.g.,
+        IRI to IRI s.t. the second IRI must be a predicate leading to literal
     """
-<<<<<<< HEAD
-    # () Iterate over rules
-    for owlapy_class, str_predicate in rules.items():
-        # () Check whether an OWL entity is an instance of specified class
-        if isinstance(e, owlapy_class):
-            sparql = f"""select ?o where {{ <{e.str}> <{str_predicate}> ?o}}"""
-            response = requests.post(url=reasoner, data={"query": sparql})
-            results = response.json()["results"]["bindings"]
-            if len(results) > 0:
-                return results[0]["o"]["value"]
-=======
     label_iri = "http://www.w3.org/2000/01/rdf-schema#label"
 
     def get_label(entity, r, predicate=label_iri):
@@ -84,17 +83,16 @@
             values = list(r.data_property_values(entity, OWLDataProperty(label_iri)))
             if values:
                 return str(values[0].get_literal())
->>>>>>> a4d47798
             else:
-                print(sparql)
-                print(f"No literal found\n{sparql}\n{e}")
-                continue
-
-<<<<<<< HEAD
-    warnings.warn(f"No matching rules for OWL Entity:{e}!")
-    # No mathing rule found
-    return _simple_short_form_provider(e)
-=======
+                return _simple_short_form_provider(entity)
+        else:
+            # else we have a TripleStore
+            sparql = f"""select ?o where {{ <{entity.str}> <{predicate}> ?o}}"""
+            if results := list(r.query(sparql)):
+                return str(results[0])
+            else:
+                return _simple_short_form_provider(entity)
+
     if rules is None:
         return get_label(e, reasoner)
     else:
@@ -114,7 +112,32 @@
         # No specific rule set, use http://www.w3.org/2000/01/rdf-schema#label (by default)
         else:
             return get_label(e, reasoner)
->>>>>>> a4d47798
+
+
+def translating_short_form_endpoint(e: OWLEntity, endpoint: str,
+                                    rules: dict[abc.ABCMeta:str] = None) -> str:
+    """
+    e: entity.
+    reasoner: OWLReasoner or a string representing an endpoint of a triple store
+    rules: A mapping from python classes to string IRI leading to a literal
+    """
+    # () Iterate over rules
+    for owlapy_class, str_predicate in rules.items():
+        # () Check whether an OWL entity is an instance of specified class
+        if isinstance(e, owlapy_class):
+            sparql = f"""select ?o where {{ <{e.str}> <{str_predicate}> ?o}}"""
+            response = requests.post(url=endpoint, data={"query": sparql})
+            results = response.json()["results"]["bindings"]
+            if len(results) > 0:
+                return results[0]["o"]["value"]
+            else:
+                print(sparql)
+                print(f"No literal found\n{sparql}\n{e}")
+                continue
+
+    warnings.warn(f"No matching rules for OWL Entity:{e}!")
+    # No mathing rule found
+    return _simple_short_form_provider(e)
 
 
 class DLSyntaxObjectRenderer(OWLObjectRenderer):
